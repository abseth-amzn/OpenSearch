/*
 * Licensed to Elasticsearch under one or more contributor
 * license agreements. See the NOTICE file distributed with
 * this work for additional information regarding copyright
 * ownership. Elasticsearch licenses this file to you under
 * the Apache License, Version 2.0 (the "License"); you may
 * not use this file except in compliance with the License.
 * You may obtain a copy of the License at
 *
 *    http://www.apache.org/licenses/LICENSE-2.0
 *
 * Unless required by applicable law or agreed to in writing,
 * software distributed under the License is distributed on an
 * "AS IS" BASIS, WITHOUT WARRANTIES OR CONDITIONS OF ANY
 * KIND, either express or implied.  See the License for the
 * specific language governing permissions and limitations
 * under the License.
 */

package org.elasticsearch.index.query;

import org.apache.lucene.search.Query;
import org.apache.lucene.util.CloseableThreadLocal;
import org.elasticsearch.Version;
import org.elasticsearch.action.support.IndicesOptions;
import org.elasticsearch.client.Client;
import org.elasticsearch.cluster.ClusterService;
import org.elasticsearch.cluster.metadata.IndexNameExpressionResolver;
import org.elasticsearch.common.Nullable;
import org.elasticsearch.common.ParseFieldMatcher;
import org.elasticsearch.common.ParsingException;
import org.elasticsearch.common.bytes.BytesReference;
import org.elasticsearch.common.inject.Inject;
import org.elasticsearch.common.lucene.search.Queries;
import org.elasticsearch.common.regex.Regex;
import org.elasticsearch.common.settings.Settings;
import org.elasticsearch.common.xcontent.XContentFactory;
import org.elasticsearch.common.xcontent.XContentHelper;
import org.elasticsearch.common.xcontent.XContentParser;
import org.elasticsearch.index.AbstractIndexComponent;
import org.elasticsearch.index.Index;
import org.elasticsearch.index.analysis.AnalysisService;
import org.elasticsearch.index.cache.IndexCache;
import org.elasticsearch.index.cache.bitset.BitsetFilterCache;
import org.elasticsearch.index.fielddata.IndexFieldDataService;
import org.elasticsearch.index.mapper.MapperService;
import org.elasticsearch.index.mapper.internal.AllFieldMapper;
import org.elasticsearch.index.query.support.InnerHitsQueryParserHelper;
import org.elasticsearch.index.settings.IndexSettings;
import org.elasticsearch.index.similarity.SimilarityService;
import org.elasticsearch.indices.query.IndicesQueriesRegistry;
import org.elasticsearch.script.ScriptService;

import java.io.IOException;

public class IndexQueryParserService extends AbstractIndexComponent {

    public static final String DEFAULT_FIELD = "index.query.default_field";
    public static final String QUERY_STRING_LENIENT = "index.query_string.lenient";
    public static final String QUERY_STRING_ANALYZE_WILDCARD = "indices.query.query_string.analyze_wildcard";
    public static final String QUERY_STRING_ALLOW_LEADING_WILDCARD = "indices.query.query_string.allowLeadingWildcard";
    public static final String PARSE_STRICT = "index.query.parse.strict";
    public static final String ALLOW_UNMAPPED = "index.query.parse.allow_unmapped_fields";
    private final InnerHitsQueryParserHelper innerHitsQueryParserHelper;

    private CloseableThreadLocal<QueryShardContext> cache = new CloseableThreadLocal<QueryShardContext>() {
        @Override
        protected QueryShardContext initialValue() {
            return new QueryShardContext(index, IndexQueryParserService.this);
        }
    };

    final AnalysisService analysisService;

    final ScriptService scriptService;

    final MapperService mapperService;

    final SimilarityService similarityService;

    final IndexCache indexCache;

    final IndexFieldDataService fieldDataService;

    final ClusterService clusterService;

    final IndexNameExpressionResolver indexNameExpressionResolver;

    final BitsetFilterCache bitsetFilterCache;

    private final IndicesQueriesRegistry indicesQueriesRegistry;

    private final String defaultField;
    private final boolean queryStringLenient;
    private final boolean queryStringAnalyzeWildcard;
    private final boolean queryStringAllowLeadingWildcard;
    private final ParseFieldMatcher parseFieldMatcher;
    private final boolean defaultAllowUnmappedFields;

    private Client client;

    @Inject
    public IndexQueryParserService(Index index, @IndexSettings Settings indexSettings, Settings settings,
                                   IndicesQueriesRegistry indicesQueriesRegistry,
                                   ScriptService scriptService, AnalysisService analysisService,
                                   MapperService mapperService, IndexCache indexCache, IndexFieldDataService fieldDataService,
                                   BitsetFilterCache bitsetFilterCache,
                                   @Nullable SimilarityService similarityService, ClusterService clusterService,
                                   IndexNameExpressionResolver indexNameExpressionResolver,
                                   InnerHitsQueryParserHelper innerHitsQueryParserHelper, Client client) {
        super(index, indexSettings);
        this.scriptService = scriptService;
        this.analysisService = analysisService;
        this.mapperService = mapperService;
        this.similarityService = similarityService;
        this.indexCache = indexCache;
        this.fieldDataService = fieldDataService;
        this.bitsetFilterCache = bitsetFilterCache;
        this.clusterService = clusterService;
        this.indexNameExpressionResolver = indexNameExpressionResolver;

        this.defaultField = indexSettings.get(DEFAULT_FIELD, AllFieldMapper.NAME);
        this.queryStringLenient = indexSettings.getAsBoolean(QUERY_STRING_LENIENT, false);
        this.queryStringAnalyzeWildcard = settings.getAsBoolean(QUERY_STRING_ANALYZE_WILDCARD, false);
        this.queryStringAllowLeadingWildcard = settings.getAsBoolean(QUERY_STRING_ALLOW_LEADING_WILDCARD, true);
        this.parseFieldMatcher = new ParseFieldMatcher(indexSettings);
        this.defaultAllowUnmappedFields = indexSettings.getAsBoolean(ALLOW_UNMAPPED, true);
        this.indicesQueriesRegistry = indicesQueriesRegistry;
        this.innerHitsQueryParserHelper = innerHitsQueryParserHelper;
        this.client = client;
    }

    public void close() {
        cache.close();
    }

    public String defaultField() {
        return this.defaultField;
    }

    public boolean queryStringAnalyzeWildcard() {
        return this.queryStringAnalyzeWildcard;
    }

    public boolean queryStringAllowLeadingWildcard() {
        return this.queryStringAllowLeadingWildcard;
    }

    public boolean queryStringLenient() {
        return this.queryStringLenient;
    }

    IndicesQueriesRegistry indicesQueriesRegistry() {
        return indicesQueriesRegistry;
    }

    public ParsedQuery parse(QueryBuilder queryBuilder) {
        XContentParser parser = null;
        try {
            BytesReference bytes = queryBuilder.buildAsBytes();
            parser = XContentFactory.xContent(bytes).createParser(bytes);
            return parse(cache.get(), parser);
<<<<<<< HEAD
        } catch (QueryShardException e) {
            throw e;
        } catch (Exception e) {
            throw new QueryParsingException(getShardContext().parseContext(), "Failed to parse", e);
=======
        } catch (ParsingException e) {
            throw e;
        } catch (Exception e) {
            throw new ParsingException(getParseContext(), "Failed to parse", e);
>>>>>>> c8d1f7aa
        } finally {
            if (parser != null) {
                parser.close();
            }
        }
    }

    public ParsedQuery parse(byte[] source) {
        return parse(source, 0, source.length);
    }

    public ParsedQuery parse(byte[] source, int offset, int length) {
        XContentParser parser = null;
        try {
            parser = XContentFactory.xContent(source, offset, length).createParser(source, offset, length);
            return parse(cache.get(), parser);
<<<<<<< HEAD
        } catch (QueryShardException e) {
            throw e;
        } catch (Exception e) {
            throw new QueryParsingException(getShardContext().parseContext(), "Failed to parse", e);
=======
        } catch (ParsingException e) {
            throw e;
        } catch (Exception e) {
            throw new ParsingException(getParseContext(), "Failed to parse", e);
>>>>>>> c8d1f7aa
        } finally {
            if (parser != null) {
                parser.close();
            }
        }
    }

    public ParsedQuery parse(BytesReference source) {
        return parse(cache.get(), source);
    }

    //norelease
    public ParsedQuery parse(QueryShardContext context, BytesReference source) {
        XContentParser parser = null;
        try {
            parser = XContentFactory.xContent(source).createParser(source);
            return innerParse(context, parser);
        } catch (ParsingException e) {
            throw e;
        } catch (Exception e) {
<<<<<<< HEAD
            throw new QueryParsingException(context.parseContext(), "Failed to parse", e);
=======
            throw new ParsingException(context, "Failed to parse", e);
>>>>>>> c8d1f7aa
        } finally {
            if (parser != null) {
                parser.close();
            }
        }
    }

<<<<<<< HEAD
    public ParsedQuery parse(String source) throws QueryParsingException, QueryShardException {
=======
    public ParsedQuery parse(String source) throws ParsingException {
>>>>>>> c8d1f7aa
        XContentParser parser = null;
        try {
            parser = XContentFactory.xContent(source).createParser(source);
            return innerParse(cache.get(), parser);
<<<<<<< HEAD
        } catch (QueryShardException|QueryParsingException e) {
            throw e;
        } catch (Exception e) {
            throw new QueryParsingException(getShardContext().parseContext(), "Failed to parse [" + source + "]", e);
=======
        } catch (ParsingException e) {
            throw e;
        } catch (Exception e) {
            throw new ParsingException(getParseContext(), "Failed to parse [" + source + "]", e);
>>>>>>> c8d1f7aa
        } finally {
            if (parser != null) {
                parser.close();
            }
        }
    }

    public ParsedQuery parse(XContentParser parser) {
        return parse(cache.get(), parser);
    }

    //norelease
    public ParsedQuery parse(QueryShardContext context, XContentParser parser) {
        try {
            return innerParse(context, parser);
        } catch (IOException e) {
<<<<<<< HEAD
            throw new QueryParsingException(context.parseContext(), "Failed to parse", e);
=======
            throw new ParsingException(context, "Failed to parse", e);
>>>>>>> c8d1f7aa
        }
    }

    /**
     * Parses an inner filter, returning null if the filter should be ignored.
     */
    @Nullable
    //norelease
    public ParsedQuery parseInnerFilter(XContentParser parser) throws IOException {
        QueryShardContext context = cache.get();
        context.reset(parser);
        try {
            Query filter = context.parseContext().parseInnerFilter();
            if (filter == null) {
                return null;
            }
            return new ParsedQuery(filter, context.copyNamedQueries());
        } finally {
            context.reset(null);
        }
    }

    @Nullable
    public QueryBuilder parseInnerQueryBuilder(QueryParseContext parseContext) throws IOException {
        parseContext.parseFieldMatcher(parseFieldMatcher);
        return parseContext.parseInnerQueryBuilder();
    }

    @Nullable
    //norelease
    public Query parseInnerQuery(QueryShardContext context) throws IOException {
        Query query = context.parseContext().parseInnerQueryBuilder().toQuery(context);
        if (query == null) {
            query = Queries.newMatchNoDocsQuery();
        }
        return query;
    }

    public QueryShardContext getShardContext() {
        return cache.get();
    }

    public boolean defaultAllowUnmappedFields() {
        return defaultAllowUnmappedFields;
    }

    /**
     * @return The lowest node version in the cluster when the index was created or <code>null</code> if that was unknown
     */
    public Version getIndexCreatedVersion() {
        return Version.indexCreated(indexSettings);
    }

    /**
     * Selectively parses a query from a top level query or query_binary json field from the specified source.
     */
    public ParsedQuery parseQuery(BytesReference source) {
        try {
            ParsedQuery parsedQuery = null;
            XContentParser parser = XContentHelper.createParser(source);
            for (XContentParser.Token token = parser.nextToken(); token != XContentParser.Token.END_OBJECT; token = parser.nextToken()) {
                if (token == XContentParser.Token.FIELD_NAME) {
                    String fieldName = parser.currentName();
                    if ("query".equals(fieldName)) {
                        parsedQuery = parse(parser);
                    } else if ("query_binary".equals(fieldName) || "queryBinary".equals(fieldName)) {
                        byte[] querySource = parser.binaryValue();
                        XContentParser qSourceParser = XContentFactory.xContent(querySource).createParser(querySource);
                        parsedQuery = parse(qSourceParser);
                    } else {
<<<<<<< HEAD
                        throw new QueryParsingException(getShardContext().parseContext(), "request does not support [" + fieldName + "]");
=======
                        throw new ParsingException(getParseContext(), "request does not support [" + fieldName + "]");
>>>>>>> c8d1f7aa
                    }
                }
            }
            if (parsedQuery != null) {
                return parsedQuery;
            }
<<<<<<< HEAD
        } catch (QueryShardException e) {
            throw e;
        } catch (Throwable e) {
            throw new QueryParsingException(getShardContext().parseContext(), "Failed to parse", e);
        }

        throw new QueryParsingException(getShardContext().parseContext(), "Required query is missing");
    }

    //norelease
    private ParsedQuery innerParse(QueryShardContext context, XContentParser parser) throws IOException, QueryShardException {
        context.reset(parser);
=======
        } catch (ParsingException e) {
            throw e;
        } catch (Throwable e) {
            throw new ParsingException(getParseContext(), "Failed to parse", e);
        }

        throw new ParsingException(getParseContext(), "Required query is missing");
    }

    private ParsedQuery innerParse(QueryParseContext parseContext, XContentParser parser) throws IOException, ParsingException {
        parseContext.reset(parser);
>>>>>>> c8d1f7aa
        try {
            context.parseFieldMatcher(parseFieldMatcher);
            return innerParse(context, context.parseContext().parseInnerQueryBuilder());
        } finally {
            context.reset(null);
        }
    }

    private static ParsedQuery innerParse(QueryShardContext context, QueryBuilder queryBuilder) throws IOException, QueryShardException {
        Query query = queryBuilder.toQuery(context);
        if (query == null) {
            query = Queries.newMatchNoDocsQuery();
        }
        return new ParsedQuery(query, context.copyNamedQueries());
    }

    public ParseFieldMatcher parseFieldMatcher() {
        return parseFieldMatcher;
    }

    public boolean matchesIndices(String... indices) {
        final String[] concreteIndices = indexNameExpressionResolver.concreteIndices(clusterService.state(), IndicesOptions.lenientExpandOpen(), indices);
        for (String index : concreteIndices) {
            if (Regex.simpleMatch(index, this.index.name())) {
                return true;
            }
        }
        return false;
    }

    public InnerHitsQueryParserHelper getInnerHitsQueryParserHelper() {
        return innerHitsQueryParserHelper;
    }

    public Client getClient() {
        return client;
    }
}<|MERGE_RESOLUTION|>--- conflicted
+++ resolved
@@ -160,17 +160,10 @@
             BytesReference bytes = queryBuilder.buildAsBytes();
             parser = XContentFactory.xContent(bytes).createParser(bytes);
             return parse(cache.get(), parser);
-<<<<<<< HEAD
         } catch (QueryShardException e) {
             throw e;
         } catch (Exception e) {
-            throw new QueryParsingException(getShardContext().parseContext(), "Failed to parse", e);
-=======
-        } catch (ParsingException e) {
-            throw e;
-        } catch (Exception e) {
-            throw new ParsingException(getParseContext(), "Failed to parse", e);
->>>>>>> c8d1f7aa
+            throw new ParsingException(getShardContext().parseContext(), "Failed to parse", e);
         } finally {
             if (parser != null) {
                 parser.close();
@@ -187,17 +180,10 @@
         try {
             parser = XContentFactory.xContent(source, offset, length).createParser(source, offset, length);
             return parse(cache.get(), parser);
-<<<<<<< HEAD
         } catch (QueryShardException e) {
             throw e;
         } catch (Exception e) {
-            throw new QueryParsingException(getShardContext().parseContext(), "Failed to parse", e);
-=======
-        } catch (ParsingException e) {
-            throw e;
-        } catch (Exception e) {
-            throw new ParsingException(getParseContext(), "Failed to parse", e);
->>>>>>> c8d1f7aa
+            throw new ParsingException(getShardContext().parseContext(), "Failed to parse", e);
         } finally {
             if (parser != null) {
                 parser.close();
@@ -218,11 +204,7 @@
         } catch (ParsingException e) {
             throw e;
         } catch (Exception e) {
-<<<<<<< HEAD
-            throw new QueryParsingException(context.parseContext(), "Failed to parse", e);
-=======
-            throw new ParsingException(context, "Failed to parse", e);
->>>>>>> c8d1f7aa
+            throw new ParsingException(context.parseContext(), "Failed to parse", e);
         } finally {
             if (parser != null) {
                 parser.close();
@@ -230,26 +212,15 @@
         }
     }
 
-<<<<<<< HEAD
-    public ParsedQuery parse(String source) throws QueryParsingException, QueryShardException {
-=======
-    public ParsedQuery parse(String source) throws ParsingException {
->>>>>>> c8d1f7aa
+    public ParsedQuery parse(String source) throws ParsingException, QueryShardException {
         XContentParser parser = null;
         try {
             parser = XContentFactory.xContent(source).createParser(source);
             return innerParse(cache.get(), parser);
-<<<<<<< HEAD
-        } catch (QueryShardException|QueryParsingException e) {
+        } catch (QueryShardException|ParsingException e) {
             throw e;
         } catch (Exception e) {
-            throw new QueryParsingException(getShardContext().parseContext(), "Failed to parse [" + source + "]", e);
-=======
-        } catch (ParsingException e) {
-            throw e;
-        } catch (Exception e) {
-            throw new ParsingException(getParseContext(), "Failed to parse [" + source + "]", e);
->>>>>>> c8d1f7aa
+            throw new ParsingException(getShardContext().parseContext(), "Failed to parse [" + source + "]", e);
         } finally {
             if (parser != null) {
                 parser.close();
@@ -266,11 +237,7 @@
         try {
             return innerParse(context, parser);
         } catch (IOException e) {
-<<<<<<< HEAD
-            throw new QueryParsingException(context.parseContext(), "Failed to parse", e);
-=======
-            throw new ParsingException(context, "Failed to parse", e);
->>>>>>> c8d1f7aa
+            throw new ParsingException(context.parseContext(), "Failed to parse", e);
         }
     }
 
@@ -341,43 +308,25 @@
                         XContentParser qSourceParser = XContentFactory.xContent(querySource).createParser(querySource);
                         parsedQuery = parse(qSourceParser);
                     } else {
-<<<<<<< HEAD
-                        throw new QueryParsingException(getShardContext().parseContext(), "request does not support [" + fieldName + "]");
-=======
-                        throw new ParsingException(getParseContext(), "request does not support [" + fieldName + "]");
->>>>>>> c8d1f7aa
+                        throw new ParsingException(getShardContext().parseContext(), "request does not support [" + fieldName + "]");
                     }
                 }
             }
             if (parsedQuery != null) {
                 return parsedQuery;
             }
-<<<<<<< HEAD
         } catch (QueryShardException e) {
             throw e;
         } catch (Throwable e) {
-            throw new QueryParsingException(getShardContext().parseContext(), "Failed to parse", e);
-        }
-
-        throw new QueryParsingException(getShardContext().parseContext(), "Required query is missing");
+            throw new ParsingException(getShardContext().parseContext(), "Failed to parse", e);
+        }
+
+        throw new ParsingException(getShardContext().parseContext(), "Required query is missing");
     }
 
     //norelease
     private ParsedQuery innerParse(QueryShardContext context, XContentParser parser) throws IOException, QueryShardException {
         context.reset(parser);
-=======
-        } catch (ParsingException e) {
-            throw e;
-        } catch (Throwable e) {
-            throw new ParsingException(getParseContext(), "Failed to parse", e);
-        }
-
-        throw new ParsingException(getParseContext(), "Required query is missing");
-    }
-
-    private ParsedQuery innerParse(QueryParseContext parseContext, XContentParser parser) throws IOException, ParsingException {
-        parseContext.reset(parser);
->>>>>>> c8d1f7aa
         try {
             context.parseFieldMatcher(parseFieldMatcher);
             return innerParse(context, context.parseContext().parseInnerQueryBuilder());
